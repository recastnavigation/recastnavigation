//
// Copyright (c) 2009-2010 Mikko Mononen memon@inside.org
//
// This software is provided 'as-is', without any express or implied
// warranty.  In no event will the authors be held liable for any damages
// arising from the use of this software.
// Permission is granted to anyone to use this software for any purpose,
// including commercial applications, and to alter it and redistribute it
// freely, subject to the following restrictions:
// 1. The origin of this software must not be misrepresented; you must not
//    claim that you wrote the original software. If you use this software
//    in a product, an acknowledgment in the product documentation would be
//    appreciated but is not required.
// 2. Altered source versions must be plainly marked as such, and must not be
//    misrepresented as being the original software.
// 3. This notice may not be removed or altered from any source distribution.
//

#include "DetourPathCorridor.h"
<<<<<<< HEAD

#include "DetourAlloc.h"
#include "DetourAssert.h"
#include "DetourCommon.h"
#include "DetourNavMeshQuery.h"

#include <cstring>

int dtMergeCorridorStartMoved(dtPolyRef* path, const int npath, const int maxPath,
                              const dtPolyRef* visited, const int nvisited)
{
	int furthestPath = -1;
	int furthestVisited = -1;
	
	// Find furthest common polygon.
	for (int i = npath-1; i >= 0; --i)
	{
		bool found = false;
		for (int j = nvisited-1; j >= 0; --j)
		{
			if (path[i] == visited[j])
			{
				furthestPath = i;
				furthestVisited = j;
				found = true;
			}
		}
		if (found)
			break;
	}
	
	// If no intersection found just return current path. 
	if (furthestPath == -1 || furthestVisited == -1)
		return npath;
	
	// Concatenate paths.	
	
	// Adjust beginning of the buffer to include the visited.
	const int req = nvisited - furthestVisited;
	const int orig = dtMin(furthestPath+1, npath);
	int size = dtMax(0, npath-orig);
	if (req+size > maxPath)
		size = maxPath-req;
	if (size > 0)

	// Store visited
	for (int i = 0, n = dtMin(req, maxPath); i < n; ++i)
		path[i] = visited[(nvisited-1)-i];
=======

#include "DetourAlloc.h"
#include "DetourAssert.h"
#include "DetourCommon.h"
#include "DetourNavMeshQuery.h"

#include <cstring>

int dtMergeCorridorStartMoved(dtPolyRef *path, const int npath, const int maxPath, const dtPolyRef *visited, const int nvisited) {
  int furthestPath = -1;
  int furthestVisited = -1;

  // Find furthest common polygon.
  for (int i = npath - 1; i >= 0; --i) {
    bool found = false;
    for (int j = nvisited - 1; j >= 0; --j) {
      if (path[i] == visited[j]) {
        furthestPath = i;
        furthestVisited = j;
        found = true;
      }
    }
    if (found)
      break;
  }
>>>>>>> 149ac98a

  // If no intersection found just return current path.
  if (furthestPath == -1 || furthestVisited == -1)
    return npath;

  // Concatenate paths.

  // Adjust beginning of the buffer to include the visited.
  const int req = nvisited - furthestVisited;
  const int orig = dtMin(furthestPath + 1, npath);
  int size = dtMax(0, npath - orig);
  if (req + size > maxPath)
    size = maxPath - req;
  if (size)
    std::memmove(path + req, path + orig, size * sizeof(dtPolyRef));

  // Store visited
  for (int i = 0; i < req; ++i)
    path[i] = visited[(nvisited - 1) - i];

  return req + size;
}

int dtMergeCorridorEndMoved(dtPolyRef *path, const int npath, const int maxPath, const dtPolyRef *visited, const int nvisited) {
  int furthestPath = -1;
  int furthestVisited = -1;

  // Find furthest common polygon.
  for (int i = 0; i < npath; ++i) {
    bool found = false;
    for (int j = nvisited - 1; j >= 0; --j) {
      if (path[i] == visited[j]) {
        furthestPath = i;
        furthestVisited = j;
        found = true;
      }
    }
    if (found)
      break;
  }

  // If no intersection found just return current path.
  if (furthestPath == -1 || furthestVisited == -1)
    return npath;

  // Concatenate paths.
  const int ppos = furthestPath + 1;
  const int vpos = furthestVisited + 1;
  const int count = dtMin(nvisited - vpos, maxPath - ppos);
  dtAssert(ppos + count <= maxPath);
  if (count)
    std::memcpy(path + ppos, visited + vpos, sizeof(dtPolyRef) * count);

  return ppos + count;
}

int dtMergeCorridorStartShortcut(dtPolyRef *path, const int npath, const int maxPath, const dtPolyRef *visited, const int nvisited) {
  int furthestPath = -1;
  int furthestVisited = -1;

  // Find furthest common polygon.
  for (int i = npath - 1; i >= 0; --i) {
    bool found = false;
    for (int j = nvisited - 1; j >= 0; --j) {
      if (path[i] == visited[j]) {
        furthestPath = i;
        furthestVisited = j;
        found = true;
      }
    }
    if (found)
      break;
  }

  // If no intersection found just return current path.
  if (furthestPath == -1 || furthestVisited == -1)
    return npath;

  // Concatenate paths.

  // Adjust beginning of the buffer to include the visited.
  const int req = furthestVisited;
  if (req <= 0)
    return npath;

  const int orig = furthestPath;
  int size = dtMax(0, npath - orig);
  if (req + size > maxPath)
    size = maxPath - req;
  if (size)
    std::memmove(path + req, path + orig, size * sizeof(dtPolyRef));

  // Store visited
  for (int i = 0; i < req; ++i)
    path[i] = visited[i];

  return req + size;
}

/**
@class dtPathCorridor
@par

The corridor is loaded with a path, usually obtained from a #dtNavMeshQuery::findPath() query. The corridor
is then used to plan local movement, with the corridor automatically updating as needed to deal with inaccurate
agent locomotion.

Example of a common use case:

-# Construct the corridor object and call #init() to allocate its path buffer.
-# Obtain a path from a #dtNavMeshQuery object.
-# Use #reset() to set the agent's current position. (At the beginning of the path.)
-# Use #setCorridor() to load the path and target.
-# Use #findCorners() to plan movement. (This handles dynamic path straightening.)
-# Use #movePosition() to feed agent movement back into the corridor. (The corridor will automatically adjust as needed.)
-# If the target is moving, use #moveTargetPosition() to update the end of the corridor.
   (The corridor will automatically adjust as needed.)
-# Repeat the previous 3 steps to continue to move the agent.

The corridor position and target are always constrained to the navigation mesh.

One of the difficulties in maintaining a path is that floating point errors, locomotion inaccuracies, and/or local
steering can result in the agent crossing the boundary of the path corridor, temporarily invalidating the path.
This class uses local mesh queries to detect and update the corridor as needed to handle these types of issues.

The fact that local mesh queries are used to move the position and target locations results in two beahviors that
need to be considered:

Every time a move function is used there is a chance that the path will become non-optimial. Basically, the further
the target is moved from its original location, and the further the position is moved outside the original corridor,
the more likely the path will become non-optimal. This issue can be addressed by periodically running the
#optimizePathTopology() and #optimizePathVisibility() methods.

All local mesh queries have distance limitations. (Review the #dtNavMeshQuery methods for details.) So the most accurate
use case is to move the position and target in small increments. If a large increment is used, then the corridor
may not be able to accurately find the new location.  Because of this limiation, if a position is moved in a large
increment, then compare the desired and resulting polygon references. If the two do not match, then path replanning
may be needed.  E.g. If you move the target, check #getLastPoly() to see if it is the expected polygon.

*/

dtPathCorridor::dtPathCorridor() : m_path(nullptr),
                                   m_npath(0),
                                   m_maxPath(0) {
}

dtPathCorridor::~dtPathCorridor() {
  dtFree(m_path);
}

/// @par
///
/// @warning Cannot be called more than once.
bool dtPathCorridor::init(const int maxPath) {
  dtAssert(!m_path);
  m_path = static_cast<dtPolyRef *>(dtAlloc(sizeof(dtPolyRef) * maxPath, DT_ALLOC_PERM));
  if (!m_path)
    return false;
  m_npath = 0;
  m_maxPath = maxPath;
  return true;
}

/// @par
///
/// Essentially, the corridor is set of one polygon in size with the target
/// equal to the position.
void dtPathCorridor::reset(const dtPolyRef ref, const float *pos) {
  dtAssert(m_path);
  if (!m_path)
    return;
  dtVcopy(m_pos, pos);
  dtVcopy(m_target, pos);
  m_path[0] = ref;
  m_npath = 1;
}

/**
@par

This is the function used to plan local movement within the corridor. One or more corners can be
detected in order to plan movement. It performs essentially the same function as #dtNavMeshQuery::findStraightPath.

Due to internal optimizations, the maximum number of corners returned will be (@p maxCorners - 1)
For example: If the buffers are sized to hold 10 corners, the function will never return more than 9 corners.
So if 10 corners are needed, the buffers should be sized for 11 corners.

If the target is within range, it will be the last corner and have a polygon reference id of zero.
*/
int dtPathCorridor::findCorners(float *cornerVerts, unsigned char *cornerFlags, dtPolyRef *cornerPolys, const int maxCorners, const dtNavMeshQuery *navquery, const dtQueryFilter * /*filter*/) const {
  dtAssert(m_path);
  dtAssert(m_npath);

  static constexpr float MIN_TARGET_DIST = 0.01f;

  int ncorners = 0;
  navquery->findStraightPath(m_pos, m_target, m_path, m_npath,
                             cornerVerts, cornerFlags, cornerPolys, &ncorners, maxCorners);

  // Prune points in the beginning of the path which are too close.
  while (ncorners) {
    if ((cornerFlags[0] & DT_STRAIGHTPATH_OFFMESH_CONNECTION) ||
        dtVdist2DSqr(&cornerVerts[0], m_pos) > dtSqr(MIN_TARGET_DIST))
      break;
    ncorners--;
    if (ncorners) {
      std::memmove(cornerFlags, cornerFlags + 1, sizeof(unsigned char) * ncorners);
      std::memmove(cornerPolys, cornerPolys + 1, sizeof(dtPolyRef) * ncorners);
      std::memmove(cornerVerts, cornerVerts + 3, sizeof(float) * 3 * ncorners);
    }
  }

  // Prune points after an off-mesh connection.
  for (int i = 0; i < ncorners; ++i) {
    if (cornerFlags[i] & DT_STRAIGHTPATH_OFFMESH_CONNECTION) {
      ncorners = i + 1;
      break;
    }
  }

  return ncorners;
}

/**
@par

Inaccurate locomotion or dynamic obstacle avoidance can force the argent position significantly outside the
original corridor. Over time this can result in the formation of a non-optimal corridor. Non-optimal paths can
also form near the corners of tiles.

This function uses an efficient local visibility search to try to optimize the corridor
between the current position and @p next.

The corridor will change only if @p next is visible from the current position and moving directly toward the point
is better than following the existing path.

The more inaccurate the agent movement, the more beneficial this function becomes. Simply adjust the frequency
of the call to match the needs to the agent.

This function is not suitable for long distance searches.
*/
void dtPathCorridor::optimizePathVisibility(const float *next, const float pathOptimizationRange, const dtNavMeshQuery *navquery, const dtQueryFilter *filter) {
  dtAssert(m_path);
  if (!m_path)
    return;

  // Clamp the ray to max distance.
  float goal[3];
  dtVcopy(goal, next);
  float dist = dtVdist2D(m_pos, goal);

  // If too close to the goal, do not try to optimize.
  if (dist < 0.01f)
    return;

  // Overshoot a little. This helps to optimize open fields in tiled meshes.
  dist = dtMin(dist + 0.01f, pathOptimizationRange);

  // Adjust ray length.
  float delta[3];
  dtVsub(delta, goal, m_pos);
  dtVmad(goal, m_pos, delta, pathOptimizationRange / dist);

  static constexpr int MAX_RES = 32;
  dtPolyRef res[MAX_RES];
  float t, norm[3];
  int nres = 0;
  navquery->raycast(m_path[0], m_pos, goal, filter, &t, norm, res, &nres, MAX_RES);
  if (nres > 1 && t > 0.99f) {
    m_npath = dtMergeCorridorStartShortcut(m_path, m_npath, m_maxPath, res, nres);
  }
}

/**
@par

Inaccurate locomotion or dynamic obstacle avoidance can force the agent position significantly outside the
original corridor. Over time this can result in the formation of a non-optimal corridor. This function will use a
local area path search to try to re-optimize the corridor.

The more inaccurate the agent movement, the more beneficial this function becomes. Simply adjust the frequency of
the call to match the needs to the agent.
*/
bool dtPathCorridor::optimizePathTopology(dtNavMeshQuery *navquery, const dtQueryFilter *filter) {
  dtAssert(navquery);
  dtAssert(filter);
  dtAssert(m_path);
  if (!filter || !navquery || !m_path)
    return false;

  if (m_npath < 3)
    return false;

  static constexpr int MAX_ITER = 32;
  static constexpr int MAX_RES = 32;

  dtPolyRef res[MAX_RES];
  int nres = 0;
  navquery->initSlicedFindPath(m_path[0], m_path[m_npath - 1], m_pos, m_target, filter);
  navquery->updateSlicedFindPath(MAX_ITER, nullptr);
  const dtStatus status = navquery->finalizeSlicedFindPathPartial(m_path, m_npath, res, &nres, MAX_RES);

  if (dtStatusSucceed(status) && nres > 0) {
    m_npath = dtMergeCorridorStartShortcut(m_path, m_npath, m_maxPath, res, nres);
    return true;
  }

  return false;
}

bool dtPathCorridor::moveOverOffmeshConnection(const dtPolyRef offMeshConRef, dtPolyRef *refs, float *startPos, float *endPos, const dtNavMeshQuery *navquery) {
  dtAssert(navquery);
  dtAssert(m_path);
  dtAssert(m_npath);
  if (!m_npath || !navquery || !m_path)
    return false;

  // Advance the path up to and over the off-mesh connection.
  dtPolyRef prevRef = 0, polyRef = m_path[0];
  int npos = 0;
  while (npos < m_npath && polyRef != offMeshConRef) {
    prevRef = polyRef;
    polyRef = m_path[npos];
    npos++;
  }
  if (npos == m_npath) {
    // Could not find offMeshConRef
    return false;
  }

  // Prune path
  for (int i = npos; i < m_npath; ++i)
    m_path[i - npos] = m_path[i];
  m_npath -= npos;

  refs[0] = prevRef;
  refs[1] = polyRef;

  const dtNavMesh *nav = navquery->getAttachedNavMesh();
  dtAssert(nav);
  if (!nav)
    return false;

  const dtStatus status = nav->getOffMeshConnectionPolyEndPoints(refs[0], refs[1], startPos, endPos);
  if (dtStatusSucceed(status)) {
    dtVcopy(m_pos, endPos);
    return true;
  }

  return false;
}

/**
@par

Behavior:

- The movement is constrained to the surface of the navigation mesh.
- The corridor is automatically adjusted (shorted or lengthened) in order to remain valid.
- The new position will be located in the adjusted corridor's first polygon.

The expected use case is that the desired position will be 'near' the current corridor. What is considered 'near'
depends on local polygon density, query search half extents, etc.

The resulting position will differ from the desired position if the desired position is not on the navigation mesh,
or it can't be reached using a local search.
*/
bool dtPathCorridor::movePosition(const float *npos, const dtNavMeshQuery *navquery, const dtQueryFilter *filter) {
  dtAssert(m_path);
  dtAssert(m_npath);
  if (!m_npath || !m_path)
    return false;

  // Move along navmesh and update new position.
  float result[3];
  static constexpr int MAX_VISITED = 16;
  dtPolyRef visited[MAX_VISITED];
  int nvisited = 0;
  const dtStatus status = navquery->moveAlongSurface(m_path[0], m_pos, npos, filter,
                                                     result, visited, &nvisited, MAX_VISITED);
  if (dtStatusSucceed(status)) {
    m_npath = dtMergeCorridorStartMoved(m_path, m_npath, m_maxPath, visited, nvisited);

    // Adjust the position to stay on top of the navmesh.
    float h = m_pos[1];
    navquery->getPolyHeight(m_path[0], result, &h);
    result[1] = h;
    dtVcopy(m_pos, result);
    return true;
  }
  return false;
}

/**
@par

Behavior:

- The movement is constrained to the surface of the navigation mesh.
- The corridor is automatically adjusted (shorted or lengthened) in order to remain valid.
- The new target will be located in the adjusted corridor's last polygon.

The expected use case is that the desired target will be 'near' the current corridor. What is considered 'near' depends on local polygon density, query search half extents, etc.

The resulting target will differ from the desired target if the desired target is not on the navigation mesh, or it can't be reached using a local search.
*/
bool dtPathCorridor::moveTargetPosition(const float *npos, const dtNavMeshQuery *navquery, const dtQueryFilter *filter) {
  dtAssert(m_path);
  dtAssert(m_npath);
  if (!m_npath || !m_path)
    return false;

  // Move along navmesh and update new position.
  float result[3];
  static constexpr int MAX_VISITED = 16;
  dtPolyRef visited[MAX_VISITED];
  int nvisited = 0;
  const dtStatus status = navquery->moveAlongSurface(m_path[m_npath - 1], m_target, npos, filter,
                                                     result, visited, &nvisited, MAX_VISITED);
  if (dtStatusSucceed(status)) {
    m_npath = dtMergeCorridorEndMoved(m_path, m_npath, m_maxPath, visited, nvisited);
    // TODO: should we do that?
    // Adjust the position to stay on top of the navmesh.
    /*	float h = m_target[1];
     navquery->getPolyHeight(m_path[m_npath-1], result, &h);
     result[1] = h;*/

    dtVcopy(m_target, result);

    return true;
  }
  return false;
}

/// @par
///
/// The current corridor position is expected to be within the first polygon in the path. The target
/// is expected to be in the last polygon.
///
/// @warning The size of the path must not exceed the size of corridor's path buffer set during #init().
void dtPathCorridor::setCorridor(const float *target, const dtPolyRef *path, const int npath) {
  dtAssert(m_path);
  dtAssert(npath > 0);
  dtAssert(npath <= m_maxPath);

  dtVcopy(m_target, target);
  std::memcpy(m_path, path, sizeof(dtPolyRef) * npath);
  m_npath = npath;
}

bool dtPathCorridor::fixPathStart(const dtPolyRef safeRef, const float *safePos) {
  dtAssert(m_path);
  if (!m_path)
    return false;

  dtVcopy(m_pos, safePos);
  if (m_npath < 3 && m_npath > 0) {
    m_path[2] = m_path[m_npath - 1];
    m_path[0] = safeRef;
    m_path[1] = 0;
    m_npath = 3;
  } else {
    m_path[0] = safeRef;
    m_path[1] = 0;
  }

  return true;
}

auto dtPathCorridor::trimInvalidPath(const dtPolyRef safeRef, const float *safePos, const dtNavMeshQuery *navquery, const dtQueryFilter *filter) -> bool {
  dtAssert(navquery);
  dtAssert(filter);
  dtAssert(m_path);
  if (!navquery || !filter || !m_path)
    return false;

  // Keep valid path as far as possible.
  int n = 0;
  while (n < m_npath && navquery->isValidPolyRef(m_path[n], filter)) {
    n++;
  }

  if (n == m_npath) {
    // All valid, no need to fix.
    return true;
  }
  if (n == 0) {
    // The first polyref is bad, use current safe values.
    dtVcopy(m_pos, safePos);
    m_path[0] = safeRef;
    m_npath = 1;
  } else {
    // The path is partially usable.
    m_npath = n;
  }

  // Clamp target pos to last poly
  float tgt[3];
  dtVcopy(tgt, m_target);
  navquery->closestPointOnPolyBoundary(m_path[m_npath - 1], tgt, m_target);

  return true;
}

/// @par
///
/// The path can be invalidated if there are structural changes to the underlying navigation mesh, or the state of
/// a polygon within the path changes resulting in it being filtered out. (E.g. An exclusion or inclusion flag changes.)
bool dtPathCorridor::isValid(const int maxLookAhead, const dtNavMeshQuery *navquery, const dtQueryFilter *filter) const {
  // Check that all polygons still pass query filter.
  const int n = dtMin(m_npath, maxLookAhead);
  for (int i = 0; i < n; ++i) {
    if (!navquery->isValidPolyRef(m_path[i], filter))
      return false;
  }

  return true;
}<|MERGE_RESOLUTION|>--- conflicted
+++ resolved
@@ -17,7 +17,6 @@
 //
 
 #include "DetourPathCorridor.h"
-<<<<<<< HEAD
 
 #include "DetourAlloc.h"
 #include "DetourAssert.h"
@@ -26,59 +25,10 @@
 
 #include <cstring>
 
-int dtMergeCorridorStartMoved(dtPolyRef* path, const int npath, const int maxPath,
-                              const dtPolyRef* visited, const int nvisited)
-{
-	int furthestPath = -1;
-	int furthestVisited = -1;
+	if (size > 0)
+
+		memmove(path+req, path+orig, size*sizeof(dtPolyRef));
 	
-	// Find furthest common polygon.
-	for (int i = npath-1; i >= 0; --i)
-	{
-		bool found = false;
-		for (int j = nvisited-1; j >= 0; --j)
-		{
-			if (path[i] == visited[j])
-			{
-				furthestPath = i;
-				furthestVisited = j;
-				found = true;
-			}
-		}
-		if (found)
-			break;
-	}
-	
-	// If no intersection found just return current path. 
-	if (furthestPath == -1 || furthestVisited == -1)
-		return npath;
-	
-	// Concatenate paths.	
-	
-	// Adjust beginning of the buffer to include the visited.
-	const int req = nvisited - furthestVisited;
-	const int orig = dtMin(furthestPath+1, npath);
-	int size = dtMax(0, npath-orig);
-	if (req+size > maxPath)
-		size = maxPath-req;
-	if (size > 0)
-
-	// Store visited
-	for (int i = 0, n = dtMin(req, maxPath); i < n; ++i)
-		path[i] = visited[(nvisited-1)-i];
-=======
-
-#include "DetourAlloc.h"
-#include "DetourAssert.h"
-#include "DetourCommon.h"
-#include "DetourNavMeshQuery.h"
-
-#include <cstring>
-
-int dtMergeCorridorStartMoved(dtPolyRef *path, const int npath, const int maxPath, const dtPolyRef *visited, const int nvisited) {
-  int furthestPath = -1;
-  int furthestVisited = -1;
-
   // Find furthest common polygon.
   for (int i = npath - 1; i >= 0; --i) {
     bool found = false;
@@ -92,7 +42,8 @@
     if (found)
       break;
   }
->>>>>>> 149ac98a
+	for (int i = 0, n = dtMin(req, maxPath); i < n; ++i)
+		path[i] = visited[(nvisited-1)-i];
 
   // If no intersection found just return current path.
   if (furthestPath == -1 || furthestVisited == -1)
