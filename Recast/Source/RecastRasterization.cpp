--- conflicted
+++ resolved
@@ -568,12 +568,8 @@
 			return false;
 		}
 	}
-<<<<<<< HEAD
-
-	return true;
-=======
-	
-	ctx->stopTimer(RC_TIMER_RASTERIZE_TRIANGLES);
+
+	return true;
 }
 
 void rcRasterizeFilledConvexVolume(rcContext* ctx, const float* vertices, const int numVertices, const unsigned char area, rcHeightfield& solid, int flagMergeThr)
@@ -618,5 +614,4 @@
 	rasterizeFilledConvexVolume(ctx, vertices, 8, area, solid, solid.bmin, solid.bmax, solid.cs, 1.0f/solid.cs, solid.ch, 1.0f/solid.ch, flagMergeThr);
 	
 	ctx->stopTimer(RC_TIMER_RASTERIZE_CONVEX_VOLUMES);
->>>>>>> 148bdc74
 }