--- conflicted
+++ resolved
@@ -213,14 +213,8 @@
 		return false;
 	// If ab not vertical, check betweenness on x; else on y.
 	if (a[0] != b[0])
-<<<<<<< HEAD
-		return	((a[0] <= c[0]) && (c[0] <= b[0])) || ((a[0] >= c[0]) && (c[0] >= b[0]));
-
-	return	((a[2] <= c[2]) && (c[2] <= b[2])) || ((a[2] >= c[2]) && (c[2] >= b[2]));
-=======
 		return	(a[0] <= c[0] && c[0] <= b[0]) || (a[0] >= c[0] && c[0] >= b[0]);
 	return	(a[2] <= c[2] && c[2] <= b[2]) || (a[2] >= c[2] && c[2] >= b[2]);
->>>>>>> a415f3c1
 }
 
 // Returns true iff segments ab and cd intersect, properly or improperly.
@@ -228,17 +222,11 @@
 {
 	if (intersectProp(a, b, c, d))
 		return true;
-<<<<<<< HEAD
 
 	if (between(a, b, c) || between(a, b, d) ||
 		between(c, d, a) || between(c, d, b))
 		return true;
 	
-=======
-	if (between(a, b, c) || between(a, b, d) ||
-		between(c, d, a) || between(c, d, b))
-		return true;
->>>>>>> a415f3c1
 	return false;
 }
 
