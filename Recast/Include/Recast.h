--- conflicted
+++ resolved
@@ -1011,38 +1011,20 @@
 
 /// Marks non-walkable spans as walkable if their maximum is within @p walkableClimb of the span below them.
 ///
-/// This removes small obstacles and rasterization artifacts that the agent would be able to walk over
-/// such as curbs.  It also allows agents to move up terraced structures like stairs.
-/// Obstacle spans are marked walkable if: <tt>obstacleSpan.smax - walkableSpan.smax < walkableClimb</tt>
-///
-<<<<<<< HEAD
-///
-/// @warning Will override the effect of #rcFilterLedgeSpans.  If both filters are used, call #rcFilterLedgeSpans only after applying this filter.
-=======
 /// Allows the formation of walkable regions that will flow over low lying
 /// objects such as curbs, and up structures such as stairways.
 ///
-/// Two neighboring spans are walkable if: <tt>rcAbs(currentSpan.smax - neighborSpan.smax) < walkableClimb</tt>
 ///
 /// @warning Will override the effect of #rcFilterLedgeSpans.  So if both filters are used, call
 /// #rcFilterLedgeSpans after calling this filter.
->>>>>>> 149ac98a
 ///
 /// @see rcHeightfield, rcConfig
 ///
 /// @ingroup recast
-<<<<<<< HEAD
-/// @param[in,out]	context			The build context to use during the operation.
-/// @param[in]		walkableClimb	Maximum ledge height that is considered to still be traversable.
-/// 								[Limit: >=0] [Units: vx]
-/// @param[in,out]	heightfield		A fully built heightfield.  (All spans have been added.)
-=======
 /// @param[in,out]	context				The build context to use during the operation.
 /// @param[in]		walkableClimb	Maximum ledge height that is considered to still be traversable.
 /// 								[Limit: >=0] [Units: vx]
 /// @param[in,out]	heightfield			A fully built heightfield.  (All spans have been added.)
->>>>>>> 149ac98a
-void rcFilterLowHangingWalkableObstacles(rcContext *context, int walkableClimb, const rcHeightfield &heightfield);
 
 /// Marks spans that are ledges as not-walkable.
 ///
@@ -1064,20 +1046,10 @@
 /// @param[in,out]	heightfield			A fully built heightfield.  (All spans have been added.)
 void rcFilterLedgeSpans(rcContext *context, int walkableHeight, int walkableClimb, const rcHeightfield &heightfield);
 
-<<<<<<< HEAD
-/// Marks walkable spans as not walkable if the clearance above the span is less than the specified walkableHeight.
-///
-/// For this filter, the clearance above the span is the distance from the span's
-/// maximum to the minimum of the next higher span in the same column.
-/// If there is no higher span in the column, the clearance is computed as the
-/// distance from the top of the span to the maximum heightfield height.
-=======
 /// Marks walkable spans as not walkable if the clearance above the span is less than the specified height.
 ///
 /// For this filter, the clearance above the span is the distance from the span's
 /// maximum to the next higher span's minimum. (Same grid column.)
->>>>>>> 149ac98a
-///
 /// @see rcHeightfield, rcConfig
 /// @ingroup recast
 ///
@@ -1160,12 +1132,8 @@
 /// @param[in]		boxMaxBounds		The maximum extents of the bounding box. [(x, y, z)] [Units: wu]
 /// @param[in]		areaId				The area id to apply. [Limit: <= #RC_WALKABLE_AREA]
 /// @param[in,out]	compactHeightfield	A populated compact heightfield.
-<<<<<<< HEAD
-void rcMarkBoxArea(rcContext* context, const float* boxMinBounds, const float* boxMaxBounds, unsigned char areaId, const rcCompactHeightfield& compactHeightfield);
-=======
 void rcMarkBoxArea(rcContext *context, const float *boxMinBounds, const float *boxMaxBounds, unsigned char areaId,
                    const rcCompactHeightfield &compactHeightfield);
->>>>>>> 149ac98a
 
 /// Applies the area id to the all spans within the specified convex polygon.
 ///
@@ -1224,8 +1192,6 @@
 /// @param[in,out]	chf		A populated compact heightfield.
 /// @returns True if the operation completed successfully.
 bool rcBuildDistanceField(rcContext *ctx, rcCompactHeightfield &chf);
-<<<<<<< HEAD
-=======
 
 /// Builds region data for the heightfield using watershed partitioning.
 /// @ingroup recast
@@ -1239,7 +1205,6 @@
 /// 								be merged with larger regions. [Limit: >=0] [Units: vx]
 /// @returns True if the operation completed successfully.
 bool rcBuildRegions(rcContext *ctx, rcCompactHeightfield &chf, int borderSize, int minRegionArea, int mergeRegionArea);
->>>>>>> 149ac98a
 
 /// Builds region data for the heightfield using watershed partitioning.
 /// @ingroup recast
@@ -1252,22 +1217,6 @@
 /// @param[in]		mergeRegionArea	Any regions with a span count smaller than this value will, if possible,
 /// 								be merged with larger regions. [Limit: >=0] [Units: vx]
 /// @returns True if the operation completed successfully.
-<<<<<<< HEAD
-bool rcBuildRegions(rcContext *ctx, rcCompactHeightfield &chf, int borderSize, int minRegionArea, int mergeRegionArea);
-
-/// Builds region data for the heightfield using watershed partitioning.
-/// @ingroup recast
-/// @param[in,out]	ctx				The build context to use during the operation.
-/// @param[in,out]	chf				A populated compact heightfield.
-/// @param[in]		borderSize		The size of the non-navigable border around the heightfield.
-/// 								[Limit: >=0] [Units: vx]
-/// @param[in]		minRegionArea	The minimum number of cells allowed to form isolated island areas.
-/// 								[Limit: >=0] [Units: vx].
-/// @param[in]		mergeRegionArea	Any regions with a span count smaller than this value will, if possible,
-/// 								be merged with larger regions. [Limit: >=0] [Units: vx]
-/// @returns True if the operation completed successfully.
-=======
->>>>>>> 149ac98a
 bool rcBuildRegionsWithSize(rcContext *ctx, rcCompactHeightfield &chf, int borderSize, int minRegionArea,
                             int mergeRegionArea);
 
